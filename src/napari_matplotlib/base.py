--- conflicted
+++ resolved
@@ -48,13 +48,10 @@
 
         self.viewer = napari_viewer
         self.canvas = FigureCanvas()
-<<<<<<< HEAD
+
         self.canvas.figure.set_tight_layout(True)
         self.canvas.figure.patch.set_facecolor(NAPARI_WINDOW_COLOR)
-=======
         self.canvas.figure.set_layout_engine("constrained")
-        self.canvas.figure.patch.set_facecolor("#262930")
->>>>>>> 1a8c301c
         self.toolbar = NapariNavigationToolbar(self.canvas, self)
         self._replace_toolbar_icons()
 
