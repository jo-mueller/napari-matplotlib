--- conflicted
+++ resolved
@@ -7,11 +7,8 @@
 from .base import NapariMPLWidget
 from .util import Interval
 
-<<<<<<< HEAD
-__all__ = ["ScatterWidget", "FeaturesScatterWidget", "FeaturesHistogramWidget"]
-=======
-__all__ = ["ScatterBaseWidget", "ScatterWidget", "FeaturesScatterWidget"]
->>>>>>> 76dd23bd
+__all__ = ["ScatterBaseWidget", "ScatterWidget",
+           "FeaturesScatterWidget", "FeaturesHistogramWidget"]
 
 
 class ScatterBaseWidget(NapariMPLWidget):
@@ -238,13 +235,19 @@
         """
         Called when the layer selection changes by ``self.update_layers()``.
         """
-<<<<<<< HEAD
         if hasattr(self, "_key_selection_widget"):
             self._key_selection_widget.reset_choices()
 
         # reset the axis keys
         self._x_axis_key = None
         self._y_axis_key = None
+
+        # Clear combobox
+        for dim in ["x", "y"]:
+            while self._selectors[dim].count() > 0:
+                self._selectors[dim].removeItem(0)
+            # Add keys for newly selected layer
+            self._selectors[dim].addItems(self._get_valid_axis_keys())
 
 
 class FeaturesHistogramWidget(NapariMPLWidget):
@@ -365,12 +368,4 @@
 
         # # set ax labels
         self.axes.set_xlabel(x_axis_name)
-        self.axes.set_ylabel('Counts [#]')
-=======
-        # Clear combobox
-        for dim in ["x", "y"]:
-            while self._selectors[dim].count() > 0:
-                self._selectors[dim].removeItem(0)
-            # Add keys for newly selected layer
-            self._selectors[dim].addItems(self._get_valid_axis_keys())
->>>>>>> 76dd23bd
+        self.axes.set_ylabel('Counts [#]')