--- conflicted
+++ resolved
@@ -1,11 +1,8 @@
-<<<<<<< HEAD
-from napari_matplotlib import HistogramWidget, FeaturesHistogramWidget
-=======
 from copy import deepcopy
 
 import pytest
 
-from napari_matplotlib import HistogramWidget
+from napari_matplotlib import HistogramWidget, FeaturesHistogramWidget
 from napari_matplotlib.tests.helpers import (
     assert_figures_equal,
     assert_figures_not_equal,
@@ -30,14 +27,7 @@
     # Need to return a copy, as original figure is too eagerley garbage
     # collected by the widget
     return deepcopy(fig)
->>>>>>> 76dd23bd
 
-
-def test_change_layer(make_napari_viewer, brain_data, astronaut_data):
-    viewer = make_napari_viewer()
-<<<<<<< HEAD
-    viewer.add_image(image_data[0], **image_data[1])
-    HistogramWidget(viewer)
 
 def test_feature_histogram(make_napari_viewer):
 
@@ -57,7 +47,10 @@
     widget._key_selection_widget()
     widget._set_axis_keys('feature2')
     widget._key_selection_widget()
-=======
+
+
+def test_change_layer(make_napari_viewer, brain_data, astronaut_data):
+    viewer = make_napari_viewer()
     widget = HistogramWidget(viewer)
 
     viewer.add_image(brain_data[0], **brain_data[1])
@@ -76,5 +69,4 @@
     # Plotting the second layer should produce a different plot
     viewer.layers.selection.clear()
     viewer.layers.selection.add(viewer.layers[1])
-    assert_figures_not_equal(widget.figure, fig1)
->>>>>>> 76dd23bd
+    assert_figures_not_equal(widget.figure, fig1)